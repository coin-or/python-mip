--- conflicted
+++ resolved
@@ -6,8 +6,6 @@
 PI = 3.141592
 RRR = 6378.388
 
-<<<<<<< HEAD
-=======
 # convert to radians
 def rad(val : float) -> float:
     mult = 1.0
@@ -18,39 +16,30 @@
     deg = float(floor(val))
     minute = val - deg
     return (PI * (deg + 5*minute/3)/180)*mult
->>>>>>> a4c458a9
 
 class TSPData:
     """Reads instances from the Traveling Salesman Problem
-
-    Right now only supports instances containing geographical coordinates
-
+    
+    Right now only supports instances containing geographical coordinates 
+    
     Attributes:
-
+    
         n (int): number of cities
         d (List[List[int]]): distance matrix
-
+    
     """
-
-    def __init__(self, fileName: str):
+    def __init__(self, fileName : str):
         self.name = ''
-
-        self.n = 0
-
+        
+        self.n = 0 
+        
         self.d = None
-
-        self.latitude: List[float] = []
-
-        self.longitude: List[float] = []
-
+        
+        self.latitude : List[float] = []
+        
+        self.longitude : List[float] = []
+        
         readingCoord = False
-<<<<<<< HEAD
-
-        self.x: List[float] = []
-        self.y: List[float] = []
-
-        f = open(fileName, 'r')
-=======
         
         self.x : List[float] = []
         self.y : List[float] = []
@@ -59,7 +48,6 @@
         self.iy : List[int] = []
         
         f=open(fileName, 'r')
->>>>>>> a4c458a9
         for l in f:
             if ':' in l:
                 vls = l.split(':')
@@ -77,19 +65,14 @@
             elif readingCoord:
                 l = l.lstrip().rstrip().lower()
                 if 'eof' in l:
-                    break
+                    break                
                 vls = l.split(' ')
                 i = int(vls[0])
                 cx = float(vls[1])
                 cy = float(vls[2])
-<<<<<<< HEAD
-                self.x.append(cx)
-                self.y.append(cy)
-=======
                     
                 self.x.append( cx )
                 self.y.append( cy )
->>>>>>> a4c458a9
 
                 if len(vls)>3:
                     self.ix.append( int(vls[3]) )
@@ -97,27 +80,12 @@
                     print('i {} {}'.format(self.ix[-1], self.iy[-1]))
 
         for i in range(self.n):
-<<<<<<< HEAD
-            deg = floor(self.x[i])
-            vmin = self.x[i] - deg
-            self.latitude[i] = PI * (deg + 5.0 * vmin / 3.0) / 180.0
-            deg = floor(self.y[i])
-            vmin = self.y[i] - deg
-            self.longitude[i] = PI * (deg + 5.0 * vmin / 3.0) / 180.0
-=======
             self.latitude[i] = rad(self.x[i])
             self.longitude[i] = rad(self.y[i])
->>>>>>> a4c458a9
 
         for i in range(self.n):
             self.d[i][i] = 0
             for j in range(0, self.n):
-<<<<<<< HEAD
-                q1 = cos(self.longitude[i] - self.longitude[j])
-                q2 = cos(self.latitude[i] - self.latitude[j])
-                q3 = cos(self.latitude[i] + self.latitude[j])
-                self.d[i][j] = int(floor(RRR * acos(0.5 * ((1.0 + q1) * q2 - (1.0 - q1) * q3)) + 1.0))
-=======
                 q1 = cos( self.longitude[i] - self.longitude[j] )
                 q2 = cos( self.latitude[i] - self.latitude[j] )
                 q3 = cos( self.latitude[i] + self.latitude[j] )
@@ -139,5 +107,4 @@
         ff.write(';\n\nend;\n\n')
 
         ff.close()
-        """
->>>>>>> a4c458a9
+        """