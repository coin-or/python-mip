from os import environ
from os.path import isfile
from sys import stdout as out
from typing import List, Tuple, Optional, Union, Dict, Any
from mip.constants import (
    INF,
    MINIMIZE,
    MAXIMIZE,
    GUROBI,
    CBC,
    CONTINUOUS,
    LP_Method,
    OptimizationStatus,
    SearchEmphasis,
    VERSION,
    BINARY,
    INTEGER,
    CutType,
)
from mip.callbacks import ConstrsGenerator, CutPool
from mip.log import ProgressLog
from mip.lists import ConstrList, VarList
from mip.entities import Column, Constr, LinExpr, Var
from mip.exceptions import (
    InvalidLinExpr,
    InfeasibleSolution,
    SolutionNotAvailable,
)
from mip.solver import Solver


class Model:
    """ Mixed Integer Programming Model

    This is the main class, providing methods for building, optimizing,
    querying optimization results and re-optimizing Mixed-Integer Programming
    Models.

    To check how models are created please see the
    :ref:`examples <chapExamples>` included.

    Attributes:
        vars(VarList): list of problem variables (:class:`~mip.model.Var`)
        constrs(ConstrList): list of constraints (:class:`~mip.model.Constr`)

    Examples:
        >>> from mip import Model, MAXIMIZE, CBC, INTEGER, OptimizationStatus
        >>> model = Model(sense=MAXIMIZE, solver_name=CBC)
        >>> x = model.add_var(name='x', var_type=INTEGER, lb=0, ub=10)
        >>> y = model.add_var(name='y', var_type=INTEGER, lb=0, ub=10)
        >>> model += x + y <= 10
        >>> model.objective = x + y
        >>> status = model.optimize(max_seconds=2)
        >>> status == OptimizationStatus.OPTIMAL
        True
    """

    def __init__(
        self: "Model",
        name: str = "",
        sense: str = MINIMIZE,
        solver_name: str = "",
        solver: Optional[Solver] = None,
    ):
        """Model constructor

        Creates a Mixed-Integer Linear Programming Model. The default model
        optimization direction is Minimization. To store and optimize the model
        the MIP package automatically searches and connects in runtime to the
        dynamic library of some MIP solver installed on your computer, nowadays
        gurobi and cbc are supported. This solver is automatically selected,
        but you can force the selection of a specific solver with the parameter
        solver_name.

        Args:
            name (str): model name
            sense (str): MINIMIZATION ("MIN") or MAXIMIZATION ("MAX")
            solver_name(str): gurobi or cbc, searches for which
                solver is available if not informed
            solver(Solver): a (:class:`~mip.solver.Solver`) object; note that
                if this argument is provided, solver_name will be ignored
        """
        self._ownSolver = True
        # initializing variables with default values
        self.solver_name = solver_name
        self.solver = solver  # type: Optional[Solver]

        # reading solver_name from an environment variable (if applicable)
        if not solver:
            if not self.solver_name and "solver_name" in environ:
                self.solver_name = environ["solver_name"]
            if not self.solver_name and "solver_name".upper() in environ:
                self.solver_name = environ["solver_name".upper()]

            # creating a solver instance
            if self.solver_name.upper() in ["GUROBI", "GRB"]:
                from mip.gurobi import SolverGurobi

                self.solver = SolverGurobi(self, name, sense)
            elif self.solver_name.upper() == "CBC":
                from mip.cbc import SolverCbc

                self.solver = SolverCbc(self, name, sense)
            else:
                # checking which solvers are available
                try:
                    from mip.gurobi import SolverGurobi

                    has_gurobi = True
                except ImportError:
                    has_gurobi = False

                if has_gurobi:
                    from mip.gurobi import SolverGurobi

                    self.solver = SolverGurobi(self, name, sense)
                    self.solver_name = GUROBI
                else:
                    from mip.cbc import SolverCbc

                    self.solver = SolverCbc(self, name, sense)
                    self.solver_name = CBC

        # list of constraints and variables
        self.constrs = ConstrList(self)
        self.vars = VarList(self)

        self._status = OptimizationStatus.LOADED

        # initializing additional control variables
        self.__cuts = -1
        self.__cut_passes = -1
        self.__clique = -1
        self.__preprocess = -1
        self.__cuts_generator = None
        self.__lazy_constrs_generator = None
        self.__start = None
        self.__threads = 0
        self.__lp_method = LP_Method.AUTO
        self.__n_cols = 0
        self.__n_rows = 0
        self.__gap = INF
        self.__store_search_progress_log = False
        self.__plog = ProgressLog()
        self.__integer_tol = 1e-6
        self.__infeas_tol = 1e-6
        self.__opt_tol = 1e-6
        self.__max_mip_gap = 1e-4
        self.__max_mip_gap_abs = 1e-10

    def __del__(self: "Model"):
        del self.solver

    def __iadd__(self: "Model", other) -> "Model":
        if isinstance(other, LinExpr):
            if len(other.sense) == 0:
                # adding objective function components
                self.objective = other
            else:
                # adding constraint
                self.add_constr(other)
        elif isinstance(other, tuple):
            if isinstance(other[0], LinExpr) and isinstance(other[1], str):
                if len(other[0].sense) == 0:
                    self.objective = other[0]
                else:
                    self.add_constr(other[0], other[1])
        elif isinstance(other, CutPool):
            for cut in other.cuts:
                self.add_constr(cut)

        return self

    def add_var(
        self: "Model",
        name: str = "",
        lb: float = 0.0,
        ub: float = INF,
        obj: float = 0.0,
        var_type: str = CONTINUOUS,
        column: Column = None,
    ) -> Var:
        """ Creates a new variable in the model, returning its reference

        Args:
            name (str): variable name (optional)
            lb (float): variable lower bound, default 0.0
            ub (float): variable upper bound, default infinity
            obj (float): coefficient of this variable in the objective
              function, default 0
            var_type (str): CONTINUOUS ("C"), BINARY ("B") or INTEGER ("I")
            column (Column): constraints where this variable will appear,
                necessary only when constraints are already created in
                the model and a new variable will be created.

        Examples:

            To add a variable :code:`x` which is continuous and greater or
            equal to zero to model :code:`m`::

                x = m.add_var()

            The following code creates a vector of binary variables
            :code:`x[0], ..., x[n-1]` to model :code:`m`::

                x = [m.add_var(var_type=BINARY) for i in range(n)]
        """
        return self.vars.add(name, lb, ub, obj, var_type, column)

    def add_constr(self: "Model", lin_expr: LinExpr, name: str = "") -> Constr:
        r"""Creates a new constraint (row).

        Adds a new constraint to the model, returning its reference.

        Args:
            lin_expr(LinExpr): linear expression
            name(str): optional constraint name, used when saving model to\
            lp or mps files

        Examples:

        The following code adds the constraint :math:`x_1 + x_2 \leq 1`
        (x1 and x2 should be created first using
        :func:`add_var<mip.model.Model.add_var>`)::

            m += x1 + x2 <= 1

        Which is equivalent to::

            m.add_constr( x1 + x2 <= 1 )

        Summation expressions can be used also, to add the constraint \
        :math:`\displaystyle \sum_{i=0}^{n-1} x_i = y` and name this \
        constraint :code:`cons1`::

            m += xsum(x[i] for i in range(n)) == y, "cons1"

        Which is equivalent to::

            m.add_constr( xsum(x[i] for i in range(n)) == y, "cons1" )
        """

        if isinstance(lin_expr, bool):
            raise InvalidLinExpr(
                "A boolean (true/false) cannot be " "used as a constraint."
            )
        return self.constrs.add(lin_expr, name)

    def add_lazy_constr(self: "Model", expr: LinExpr):
        """Adds a lazy constraint

           A lazy constraint is a constraint that is only inserted
           into the model after the first integer solution that violates
           it is found. When lazy constraints are used a restricted
           pre-processing is executed since the complete model is not
           available at the beginning. If the number of lazy constraints
           is too large then they can be added during the search process
           by implementing a
           :class:`~mip.callbacks.ConstrsGenerator` and setting the
           property :attr:`~mip.model.Model.lazy_constrs_generator` of
           :class:`~mip.model.Model`.

           Args:
               expr(LinExpr): the linear constraint
        """
        self.solver.add_lazy_constr(expr)

    def add_sos(self: "Model", sos: List[Tuple[Var, float]], sos_type: int):
        r"""Adds an Special Ordered Set (SOS) to the model

        In models with binary variables it is often the case that from a list
        of variables only one can receive value 1 in a feasible solution. When
        large constraints of this type exist (packing and partitioning),
        branching in one variable at time usually doesn't work well: while
        fixing one of these variables to one leaves only one possible feasible
        value for the other variables in this set (zero), fixing one variable
        to zero keeps all other variables free. This *unbalanced* branching is
        highly ineffective. A Special ordered set (SOS) is a set
        :math:`\mathcal{S}=\{s_1, s_2, \ldots, s_k\}` with weights
        :math:`[w_1, w_2, \ldots, w_k] \in \mathbb{R}^+`. With this structure
        available branching on a fractional solution :math:`x^*` for these
        variables can be performed computing:


        .. math::

            \min \{ u_{k'} : u_{k'} = | \sum_{j=1\,\ldots \,k'-1}
            w_j \ldotp x^*_j - \sum_{j=k'\,\ldots ,k} w_j \ldotp x^*_j | \}


        Then, branching :math:`\mathcal{S}_1` would be
        :math:`\displaystyle \sum_{j=1, \ldots, k'-1} x_j = 0`
        and
        :math:`\displaystyle \mathcal{S}_2 = \sum_{j=k', \ldots, k} x_j = 0`.

        Args:
            sos(List[Tuple[Var, float]]):
                list including variables (not necessarily binary) and
                respective weights in the model
            sos_type(int):
                1 for Type 1 SOS, where at most one of the binary
                variables can be set to one and 2 for Type 2 SOS, where at
                most two variables from the list may be selected. In type
                2 SOS the two selected variables will be consecutive in
                the list.
        """
        self.solver.add_sos(sos, sos_type)

    def clear(self: "Model"):
        """Clears the model

        All variables, constraints and parameters will be reset. In addition,
        a new solver instance will be instantiated to implement the
        formulation.
        """
        # creating a new solver instance
        sense = self.sense

        if self.solver_name.upper() == GUROBI:
            from mip.gurobi import SolverGurobi

            self.solver = SolverGurobi(self, self.name, sense)
        elif self.solver_name.upper() == CBC:
            from mip.cbc import SolverCbc

            self.solver = SolverCbc(self, self.name, sense)
        else:
            # checking which solvers are available
            from mip import gurobi

            if gurobi.found:
                from mip.gurobi import SolverGurobi

                self.solver = SolverGurobi(self, self.name, sense)
                self.solver_name = GUROBI
            else:
                from mip.cbc import SolverCbc

                self.solver = SolverCbc(self, self.name, sense)
                self.solver_name = CBC

        # list of constraints and variables
        self.constrs = ConstrList(self)
        self.vars = VarList(self)

        # initializing additional control variables
        self.__cuts = 1
        self.__cuts_generator = None
        self.__lazy_constrs_generator = None
        self.__start = []
        self._status = OptimizationStatus.LOADED
        self.__threads = 0

    def copy(self: "Model", solver_name: str = "") -> "Model":
        """ Creates a copy of the current model

        Args:
            solver_name(str): solver name (optional)

        Returns:
            clone of current model
        """
        if not solver_name:
            solver_name = self.solver_name
        copy = Model(self.name, self.sense, solver_name)

        # adding variables
        for v in self.vars:
            copy.add_var(
                name=v.name, lb=v.lb, ub=v.ub, obj=v.obj, var_type=v.var_type
            )

        # adding constraints
        for c in self.constrs:
            orig_expr = c.expr
            expr = LinExpr(const=orig_expr.const, sense=orig_expr.sense)
            for (var, value) in orig_expr.expr.items():
                expr.add_term(self.vars[var.idx], value)
            copy.add_constr(lin_expr=expr, name=c.name)

        # setting objective function"s constant
        copy.objective_const = self.objective_const

        return copy

    def constr_by_name(self: "Model", name: str) -> Optional[Constr]:
        """ Queries a constraint by its name

        Args:
            name(str): constraint name

        Returns:
            constraint or None if not found
        """
        cidx = self.solver.constr_get_index(name)
        if cidx < 0 or cidx > len(self.constrs):
            return None
        return self.constrs[cidx]

    def var_by_name(self: "Model", name: str) -> Optional[Var]:
        """Searchers a variable by its name

        Returns:
            Variable or None if not found
        """
        v = self.solver.var_get_index(name)
        if v < 0 or v > len(self.vars):
            return None
        return self.vars[v]

    def generate_cuts(
        self: "Model",
        cut_types: Optional[List[CutType]] = None,
        max_cuts: int = 8192,
        min_viol: float = 1e-4,
    ) -> CutPool:
        """Tries to generate cutting planes for the current fractional
        solution. To optimize only the linear programming relaxation and not
        discard integrality information from variables you must call first
        :code:`model.optimize(relax=True)`.

        This method only works with the CBC mip solver, as Gurobi does not
        supports calling only cut generators.

        Args:
            cut_types (List[CutType]): types of cuts that can be generated, if
                an empty list is specified then all available cut generators
                will be called.
            max_cuts(int): cut separation will stop when at least max_cuts
                violated cuts were found.
            min_viol(float): cuts which are not violated by at least min_viol
                will be discarded.


        """
        if self.status != OptimizationStatus.OPTIMAL:
            raise SolutionNotAvailable()

        return self.solver.generate_cuts(cut_types, max_cuts)

    def optimize(
        self: "Model",
        max_seconds: float = INF,
        max_nodes: int = INF,
        max_solutions: int = INF,
        relax: bool = False,
    ) -> OptimizationStatus:
        """ Optimizes current model

        Optimizes current model, optionally specifying processing limits.

        To optimize model :code:`m` within a processing time limit of
        300 seconds::

            m.optimize(max_seconds=300)

        Args:
            max_seconds (float): Maximum runtime in seconds (default: inf)
            max_nodes (float): Maximum number of nodes (default: inf)
            max_solutions (float): Maximum number of solutions (default: inf)
            relax (bool): if true only the linear programming relaxation will
                be solved, i.e. integrality constraints will be temporarily
                discarded.

        Returns:
            optimization status, which can be OPTIMAL(0), ERROR(-1),
            INFEASIBLE(1), UNBOUNDED(2). When optimizing problems
            with integer variables some additional cases may happen,
            FEASIBLE(3) for the case when a feasible solution was found
            but optimality was not proved, INT_INFEASIBLE(4) for the case
            when the lp relaxation is feasible but no feasible integer
            solution exists and NO_SOLUTION_FOUND(5) for the case when
            an integer solution was not found in the optimization.

        """
        if not self.solver.num_cols():
            print("Model has no variables. Nothing to optimize.")
            return OptimizationStatus.OTHER

        if self.__threads != 0:
            self.solver.set_num_threads(self.__threads)
        # self.solver.set_callbacks(branch_selector,
        # incumbent_updater, lazy_constrs_generator)
        self.solver.set_processing_limits(
            max_seconds, max_nodes, max_solutions
        )

        self._status = self.solver.optimize(relax)
        # has a solution and is a MIP
        if self.num_solutions and self.num_int > 0:
            best = self.objective_value
            lb = self.objective_bound
            if abs(best) <= 1e-10:
                self.__gap = INF
            else:
                self.__gap = abs(best - lb) / abs(best)

        if self.store_search_progress_log:
            self.__plog.log = self.solver.get_log()
            self.__plog.instance = self.name

        return self._status

    def read(self: "Model", path: str):
        """Reads a MIP model or an initial feasible solution.

           One of  the following file name extensions should be used
           to define the contents of what will be loaded:

           :code:`.lp`
             mip model stored in the
             `LP file format <https://www.ibm.com/support/knowledgecenter/SSSA5P_12.9.0/ilog.odms.cplex.help/CPLEX/GettingStarted/topics/tutorials/InteractiveOptimizer/usingLPformat.html>`_

           :code:`.mps`
             mip model stored in the
             `MPS file format <https://en.wikipedia.org/wiki/MPS_(format)>`_

           :code:`.sol`
             initial feasible solution

        Note: if a new problem is readed, all variables, constraints
        and parameters from the current model will be cleared.

        Args:
            path(str): file name
        """
        if not isfile(path):
            raise OSError(2, "File {} does not exists".format(path))

        if path.lower().endswith(".sol") or path.lower().endswith(".mst"):
            mip_start = load_mipstart(path)
            if not mip_start:
                raise Exception(
                    "File {} does not contains a valid feasible \
                                 solution.".format(
                        path
                    )
                )
            var_list = []
            for name, value in mip_start:
                var = self.var_by_name(name)
                if var is not None:
                    var_list.append((var, value))
            if not var_list:
                raise Exception(
                    "Invalid variable(s) name(s) in \
                                 mipstart file {}".format(
                        path
                    )
                )

            self.start = var_list
            return

        # reading model
        model_ext = [".lp", ".mps"]

        fn_low = path.lower()
        for ext in model_ext:
            if fn_low.endswith(ext):
                self.clear()
                self.solver.read(path)
                self.vars.update_vars(self.solver.num_cols())
                self.constrs.update_constrs(self.solver.num_rows())
                return

        raise Exception(
            "Use .lp, .mps, .sol or .mst as file extension \
                         to indicate the file format."
        )

    def relax(self: "Model"):
        """ Relax integrality constraints of variables

        Changes the type of all integer and binary variables to
        continuous. Bounds are preserved.
        """
        self.solver.relax()

    def write(self: "Model", file_path: str):
        """Saves a MIP model or an initial feasible solution.

           One of  the following file name extensions should be used
           to define the contents of what will be saved:

           :code:`.lp`
             mip model stored in the
             `LP file format <https://www.ibm.com/support/knowledgecenter/SSSA5P_12.9.0/ilog.odms.cplex.help/CPLEX/GettingStarted/topics/tutorials/InteractiveOptimizer/usingLPformat.html>`_

           :code:`.mps`
             mip model stored in the
             `MPS file format <https://en.wikipedia.org/wiki/MPS_(format)>`_

           :code:`.sol`
             initial feasible solution

        Args:
            file_path(str): file name
        """
        if file_path.lower().endswith(".sol") or file_path.lower().endswith(
            ".mst"
        ):
            if self.start:
                save_mipstart(self.start, file_path)
            else:
                mip_start = [
                    (var, var.x) for var in self.vars if abs(var.x) >= 1e-8
                ]
                save_mipstart(mip_start, file_path)
        elif file_path.lower().endswith(".lp") or file_path.lower().endswith(
            ".mps"
        ):
            self.solver.write(file_path)
        else:
            raise Exception(
                "Use .lp, .mps, .sol or .mst as file extension \
                             to indicate the file format."
            )

    @property
    def objective_bound(self: "Model") -> Optional[float]:
        """
            A valid estimate computed for the optimal solution cost,
            lower bound in the case of minimization, equals to
            :attr:`~mip.model.Model.objective_value` if the
            optimal solution was found.
        """
        if self.status not in [
            OptimizationStatus.OPTIMAL,
            OptimizationStatus.FEASIBLE,
            OptimizationStatus.NO_SOLUTION_FOUND,
        ]:
            return None

        return self.solver.get_objective_bound()

    @property
    def name(self: "Model") -> str:
        """The problem (instance) name

           This name should be used to identify the instance that this model
           refers, e.g.: productionPlanningMay19. This name is stored when
           saving (:meth:`~mip.model.Model.write`) the model in :code:`.LP`
           or :code:`.MPS` file formats.
        """
        return self.solver.get_problem_name()

    @name.setter
    def name(self: "Model", name: str):
        self.solver.set_problem_name(name)

    @property
    def objective(self: "Model") -> LinExpr:
        """The objective function of the problem as a linear expression.

        Examples:

            The following code adds all :code:`x` variables :code:`x[0],
            ..., x[n-1]`, to the objective function of model :code:`m`
            with the same cost :code:`w`::

                m.objective = xsum(w*x[i] for i in range(n))

            A simpler way to define the objective function is the use of the
            model operator += ::

                m += xsum(w*x[i] for i in range(n))

            Note that the only difference of adding a constraint is the lack of
            a sense and a rhs.
        """
        return self.solver.get_objective()

    @objective.setter
    def objective(self: "Model", objective: Union[int, float, Var, LinExpr]):
        if isinstance(objective, (int, float)):
            self.solver.set_objective(LinExpr([], [], objective))
        elif isinstance(objective, Var):
            self.solver.set_objective(LinExpr([objective], [1]))
        elif isinstance(objective, LinExpr):
            self.solver.set_objective(objective)

    @property
    def verbose(self: "Model") -> int:
        """0 to disable solver messages printed on the screen, 1 to enable
        """
        return self.solver.get_verbose()

    @verbose.setter
    def verbose(self: "Model", verbose: int):
        self.solver.set_verbose(verbose)

    @property
    def lp_method(self: "Model") -> LP_Method:
        """Which  method should be used to solve the linear programming
        problem. If the problem has integer variables that this affects only
        the solution of the first linear programming relaxation."""
        return self.__lp_method

    @lp_method.setter
    def lp_method(self: "Model", lpm: LP_Method):
        self.__lp_method = lpm

    @property
    def threads(self: "Model") -> int:
        r"""number of threads to be used when solving the problem.
        0 uses solver default configuration, -1 uses the number of available
        processing cores and :math:`\geq 1` uses the specified number of
        threads. An increased number of threads may improve the solution
        time but also increases the memory consumption."""
        return self.__threads

    @threads.setter
    def threads(self: "Model", threads: int):
        self.__threads = threads

    @property
    def sense(self: "Model") -> str:
        """ The optimization sense

        Returns:
            the objective function sense, MINIMIZE (default) or (MAXIMIZE)
        """

        return self.solver.get_objective_sense()

    @sense.setter
    def sense(self: "Model", sense: str):
        self.solver.set_objective_sense(sense)

    @property
    def objective_const(self: "Model") -> float:
        """Returns the constant part of the objective function
        """
        return self.solver.get_objective_const()

    @objective_const.setter
    def objective_const(self: "Model", objective_const: float):
        self.solver.set_objective_const(objective_const)

    @property
    def objective_value(self: "Model") -> Optional[float]:
        """Objective function value of the solution found or None
        if model was not optimized
        """
        if self.status not in [
            OptimizationStatus.OPTIMAL,
            OptimizationStatus.FEASIBLE,
        ]:
            return None
        return self.solver.get_objective_value()

    @property
    def gap(self: "Model") -> float:
        r"""
           The optimality gap considering the cost of the best solution found
           (:attr:`~mip.model.Model.objective_value`)
           :math:`b` and the best objective bound :math:`l`
           (:attr:`~mip.model.Model.objective_bound`) :math:`g` is
           computed as: :math:`g=\\frac{|b-l|}{|b|}`.
           If no solution was found or if :math:`b=0` then :math:`g=\infty`.
           If the optimal solution was found then :math:`g=0`.
        """
        return self.__gap

    @property
    def search_progress_log(self: "Model") -> ProgressLog:
        """
            Log of bound improvements in the search.
            The output of MIP solvers is a sequence of improving
            incumbent solutions (primal bound) and estimates for the optimal
            cost (dual bound). When the costs of these two bounds match the
            search is concluded. In truncated searches, the most common
            situation for hard problems, at the end of the search there is a
            :attr:`~mip.model.Model.gap` between these bounds. This
            property stores the detailed events of improving these
            bounds during the search process. Analyzing the evolution
            of these bounds you can see if you need to improve your
            solver w.r.t. the production of feasible solutions, by including an
            heuristic to produce a better initial feasible solution, for
            example, or improve the formulation with cutting planes, for
            example, to produce better dual bounds. To enable storing the
            :attr:`~mip.model.Model.search_progress_log` set
            :attr:`~mip.model.Model.store_search_progress_log` to True.
        """
        return self.__plog

    @property
    def store_search_progress_log(self: "Model") -> bool:
        """
            Wether :attr:`~mip.model.Model.search_progress_log` will be stored
            or not when optimizing. Default False. Activate it if you want to
            analyze bound improvements over time."""
        return self.__store_search_progress_log

    @store_search_progress_log.setter
    def store_search_progress_log(self: "Model", store: bool):
        self.__store_search_progress_log = store

    # def plot_bounds_evolution(self):
    #    import matplotlib.pyplot as plt
    #    log = self.search_progress_log
    #
    #    # plotting lower bound
    #    x = [a[0] for a in log]
    #    y = [a[1][0] for a in log]
    #    plt.plot(x, y)
    #    # plotting upper bound
    #    x = [a[0] for a in log if a[1][1] < 1e+50]
    #    y = [a[1][1] for a in log if a[1][1] < 1e+50]
    #    plt.plot(x, y)
    #    plt.show()

    @property
    def num_solutions(self: "Model") -> int:
        """Number of solutions found during the MIP search

        Returns:
            number of solutions stored in the solution pool

        """
        return self.solver.get_num_solutions()

    @property
    def objective_values(self: "Model") -> List[float]:
        """List of costs of all solutions in the solution pool

        Returns:
            costs of all solutions stored in the solution pool
            as an array from 0 (the best solution) to
            :attr:`~mip.model.Model.num_solutions`-1.
        """
        return [
            float(self.solver.get_objective_value_i(i))
            for i in range(self.num_solutions)
        ]

    @property
    def cuts_generator(self: "Model") -> "ConstrsGenerator":
        """A cuts generator is an :class:`~mip.callbacks.ConstrsGenerator`
        object that receives a fractional solution and tries to generate one or
        more constraints (cuts) to remove it. The cuts generator is called in
        every node of the branch-and-cut tree where a solution that violates
        the integrality constraint of one or more variables is found.
        """

        return self.__cuts_generator

    @cuts_generator.setter
    def cuts_generator(self: "Model", cuts_generator: ConstrsGenerator):
        self.__cuts_generator = cuts_generator

    @property
    def lazy_constrs_generator(self: "Model") -> "ConstrsGenerator":
        """A lazy constraints generator is an
        :class:`~mip.callbacks.ConstrsGenerator` object that receives
        an integer solution and checks its feasibility. If
        the solution is not feasible then one or more constraints can be
        generated to remove it. When a lazy constraints generator is informed
        it is assumed that the initial formulation is incomplete. Thus, a
        restricted pre-processing routine may be applied. If the initial
        formulation is incomplete, it may be interesting to use the same
        :class:`~mip.callbacks.ConstrsGenerator` to generate cuts *and* lazy
        constraints. The use of *only* lazy constraints may be useful then
        integer solutions rarely violate these constraints.
        """

        return self.__lazy_constrs_generator

    @lazy_constrs_generator.setter
    def lazy_constrs_generator(
        self: "Model", lazy_constrs_generator: ConstrsGenerator
    ):
        self.__lazy_constrs_generator = lazy_constrs_generator

    @property
    def emphasis(self: "Model") -> SearchEmphasis:
        """defines the main objective of the search, if set to 1 (FEASIBILITY)
        then the search process will focus on try to find quickly feasible
        solutions and improving them; if set to 2 (OPTIMALITY) then the
        search process will try to find a provable optimal solution,
        procedures to further improve the lower bounds will be activated in
        this setting, this may increase the time to produce the first
        feasible solutions but will probably pay off in longer runs;
        the default option if 0, where a balance between optimality and
        feasibility is sought.
        """
        return self.solver.get_emphasis()

    @emphasis.setter
    def emphasis(self: "Model", emphasis: SearchEmphasis):
        self.solver.set_emphasis(emphasis)

    @property
    def preprocess(self: "Model") -> int:
        """Enables/disables pre-processing. Pre-processing tries to improve
        your MIP formulation. -1 means automatic, 0 means off and 1
        means on."""
        return self.__preprocess

    @preprocess.setter
    def preprocess(self: "Model", prep: int):
        self.__preprocess = prep

    @property
    def pump_passes(self: "Model") -> int:
        """Number of passes of the Feasibility Pump [FGL05]_ heuristic.
           You may increase this value if you are not getting feasible
           solutions."""
        return self.solver.get_pump_passes()

    @pump_passes.setter
    def pump_passes(self: "Model", passes: int):
        self.solver.set_pump_passes(passes)

    @property
    def cuts(self: "Model") -> int:
        """Controls the generation of cutting planes, -1 means automatic, 0
        disables completely, 1 (default) generates cutting planes in a moderate
        way, 2 generates cutting planes aggressively and 3 generates even more
        cutting planes. Cutting planes usually improve the LP relaxation bound
        but also make the solution time of the LP relaxation larger, so the
        overall effect is hard to predict and experimenting different values
        for this parameter may be beneficial."""

        return self.__cuts

    @cuts.setter
    def cuts(self: "Model", gencuts: int):
        self.__cuts = gencuts

    @property
    def cut_passes(self: "Model") -> int:
        """Maximum number of rounds of cutting planes. You may set this
        parameter to low values if you see that a significant amount of
        time is being spent generating cuts without any improvement in
        the lower bound. -1 means automatic, values greater than zero
        specify the maximum number of rounds."""
        return self.__cut_passes

    @cut_passes.setter
    def cut_passes(self: "Model", cp: int):
        self.__cut_passes = cp

    @property
    def clique(self: "Model") -> int:
        """Controls the generation of clique cuts. -1 means automatic,
        0 disables it, 1 enables it and 2 enables more aggressive clique
        generation."""
        return self.__clique

    @clique.setter
    def clique(self: "Model", clq: int):
        self.__clique = clq

    @property
    def start(self: "Model") -> List[Tuple[Var, float]]:
        """Initial feasible solution

        Enters an initial feasible solution. Only the main binary/integer
        decision variables which appear with non-zero values in the initial
        feasible solution need to be informed. Auxiliary or continuous
        variables are automatically computed.
        """
        return self.__start

    @start.setter
    def start(self: "Model", start: List[Tuple[Var, float]]):
        self.__start = start
        self.solver.set_start(start)

    def validate_mip_start(self: "Model"):
        """Validates solution entered in MIPStart

        If the solver engine printed messages indicating that the initial
        feasible solution that you entered in :attr:`~mip.model.start` is not
        valid then you can call this method to help discovering which set of
        variables is causing infeasibility. The current version is quite
        simple: the model is relaxed and one variable entered in mipstart is
        fixed per iteration, indicating if the model still feasible or not.
        """

        out.write("Checking feasibility of MIPStart\n")
        mc = self.copy()
        mc.verbose = 0
        mc.relax()
        mc.optimize()
        if mc.status == OptimizationStatus.INFEASIBLE:
            out.write("Model is infeasible.\n")
            return
        if mc.status == OptimizationStatus.UNBOUNDED:
            out.write(
                "Model is unbounded. You probably need to insert "
                "additional constraints or bounds in variables.\n"
            )
            return
        if mc.status != OptimizationStatus.OPTIMAL:
            print(
                "Unexpected status while optimizing LP relaxation:"
                " {}".format(mc.status)
            )

        print("Model LP relaxation bound is {}".format(mc.objective_value))

        for (var, value) in self.start:
            out.write("\tfixing %s to %g ... " % (var.name, value))
            mc += var == value
            mc.optimize()
            if mc.status == OptimizationStatus.OPTIMAL:
                print("ok, obj now: {}".format(mc.objective_value))
            else:
                print("NOT OK, optimization status: {}".format(mc.status))
                return

        print(
            "Linear Programming relaxation of model with fixations from "
            "MIPStart is feasible."
        )
        print("MIP model may still be infeasible.")

    @property
    def num_cols(self: "Model") -> int:
        """number of columns (variables) in the model"""
        return len(self.vars)

    @property
    def num_int(self: "Model") -> int:
        """number of integer variables in the model"""
        return self.solver.num_int()

    @property
    def num_rows(self: "Model") -> int:
        """number of rows (constraints) in the model"""
        return len(self.constrs)

    @property
    def num_nz(self: "Model") -> int:
        """number of non-zeros in the constraint matrix"""
        return self.solver.num_nz()

    @property
    def cutoff(self: "Model") -> float:
        """upper limit for the solution cost, solutions with cost > cutoff
        will be removed from the search space, a small cutoff value may
        significantly speedup the search, but if cutoff is set to a value too
        low the model will become infeasible"""
        return self.solver.get_cutoff()

    @cutoff.setter
    def cutoff(self: "Model", cutoff: float):
        self.solver.set_cutoff(cutoff)

    @property
    def integer_tol(self: "Model") -> float:
        """Maximum distance to the nearest integer for a variable to be
        considered with an integer value. Default value: 1e-6. Tightening this
        value can increase the numerical precision but also probably increase
        the running time. As floating point computations always involve some
        loss of precision, values too close to zero will likely render some
        models impossible to optimize."""
        return self.__integer_tol

    @integer_tol.setter
    def integer_tol(self: "Model", int_tol: float):
        self.__integer_tol = int_tol

    @property
    def infeas_tol(self: "Model") -> float:
        """Maximum allowed violation for constraints. Default value: 1e-6.
        Tightening this value can increase the numerical precision but also
        probably increase the running time. As floating point computations
        always involve some loss of precision, values too close to zero will
        likely render some models impossible to optimize."""

        return self.__infeas_tol

    @infeas_tol.setter
    def infeas_tol(self: "Model", inf_tol: float):
        self.__infeas_tol = inf_tol

    @property
    def opt_tol(self: "Model") -> float:
        """Maximum reduced cost value for a solution of the LP relaxation to be
        considered optimal. Default value: 1e-6.  Tightening this value can
        increase the numerical precision but also probably increase the running
        time. As floating point computations always involve some loss of
        precision, values too close to zero will likely render some models
        impossible to optimize."""
        return self.__opt_tol

    @opt_tol.setter
    def opt_tol(self: "Model", tol: float):
        self.__opt_tol = tol

    @property
    def max_mip_gap_abs(self: "Model") -> float:
        """Tolerance for the quality of the optimal solution, if a solution
        with cost :math:`c` and a lower bound :math:`l` are available and
        :math:`c-l<` :code:`mip_gap_abs`, the search will be concluded, see
        :attr:`~mip.model.Model.max_mip_gap` to determine a percentage value.
        Default value: 1e-10."""
        return self.__max_mip_gap_abs

    @max_mip_gap_abs.setter
    def max_mip_gap_abs(self: "Model", max_mip_gap_abs: float):
        self.__max_mip_gap_abs = max_mip_gap_abs

    @property
    def max_mip_gap(self: "Model") -> float:
        """value indicating the tolerance for the maximum percentage deviation
        from the optimal solution cost, if a solution with cost :math:`c` and
        a lower bound :math:`l` are available and
        :math:`(c-l)/l <` :code:`max_mip_gap` the search will be concluded.
        Default value: 1e-4."""
        return self.__max_mip_gap

    @max_mip_gap.setter
    def max_mip_gap(self: "Model", max_mip_gap: float):
        self.__max_mip_gap = max_mip_gap

    @property
    def max_seconds(self: "Model") -> float:
        """time limit in seconds for search"""
        return self.solver.get_max_seconds()

    @max_seconds.setter
    def max_seconds(self: "Model", max_seconds: float):
        self.solver.set_max_seconds(max_seconds)

    @property
    def max_nodes(self: "Model") -> int:
        """maximum number of nodes to be explored in the search tree"""
        return self.solver.get_max_nodes()

    @max_nodes.setter
    def max_nodes(self: "Model", max_nodes: int):
        self.solver.set_max_nodes(max_nodes)

    @property
    def max_solutions(self: "Model") -> int:
        """solution limit, search will be stopped when :code:`max_solutions`
        were found"""
        return self.solver.get_max_solutions()

    @max_solutions.setter
    def max_solutions(self: "Model", max_solutions: int):
        self.solver.set_max_solutions(max_solutions)

    @property
    def status(self: "Model") -> OptimizationStatus:
        """ optimization status, which can be OPTIMAL(0), ERROR(-1),
        INFEASIBLE(1), UNBOUNDED(2). When optimizing problems
        with integer variables some additional cases may happen, FEASIBLE(3)
        for the case when a feasible solution was found but optimality was
        not proved, INT_INFEASIBLE(4) for the case when the lp relaxation is
        feasible but no feasible integer solution exists and
        NO_SOLUTION_FOUND(5) for the case when an integer solution was not
        found in the optimization.
        """
        return self._status

    def add_cut(self: "Model", cut: LinExpr):

        """Adds a violated inequality (cutting plane) to the linear programming
        model. If called outside the cut callback performs exactly as
        :meth:`~mip.model.Model.add_constr`. When called inside the cut
        callback the cut is included in the solver's cut pool, which will later
        decide if this cut should be added or not to the model. Repeated cuts,
        or cuts which will probably be less effective, e.g. with a very small
        violation, can be discarded.

        Args:
            cut(LinExpr): violated inequality
        """
        self.solver.add_cut(cut)

    def remove(self: "Model", objects):
        """removes variable(s) and/or constraint(s) from the model

        Args:
            objects: can be a Var, a Constr or a list of these objects
        """
        if isinstance(objects, Var) or isinstance(objects, Constr):
            objects = [objects]

        if isinstance(objects, list):
            vlist = []
            clist = []
            for o in objects:
                if isinstance(o, Var):
                    vlist.append(o)
                elif isinstance(o, Constr):
                    clist.append(o)
                else:
                    raise Exception(
                        "Cannot handle removal of object of type "
                        + type(o)
                        + " from model."
                    )
            if vlist:
                self.vars.remove(vlist)
            if clist:
                self.constrs.remove(clist)
        else:
            raise Exception(
                "Cannot handle removal of object of type "
                + type(objects)
                + " from model."
            )

    def translate(self: "Model", ref) -> Union[List[Any], Dict[Any, Any], Var]:
        """Translates references of variables/containers of variables
        from another model to this model. Can be used to translate
        references of variables in the original model to references
        of variables in the pre-processed model."""

        res = None  # type: Union[List[Any], Dict[Any, Any], Var]

        if isinstance(ref, Var):
            return self.var_by_name(ref.name)
        if isinstance(ref, list):
            res = list()
            for el in ref:
                res.append(self.translate(el))
            return res
        if isinstance(ref, dict):
            res = dict()
            for key, value in ref.items():
                res[key] = self.translate(value)
            return res

        return ref

    def check_optimization_results(self):
        """Checks the consistency of the optimization results, i.e., if the
        solution(s) produced by the MIP solver respect all constraints and
        variable values are within acceptable bounds and are integral when
        requested"""
        if self.status in [
            OptimizationStatus.FEASIBLE,
            OptimizationStatus.OPTIMAL,
        ]:
            assert self.num_solutions >= 1
        if self.num_solutions or self.status in [
            OptimizationStatus.FEASIBLE,
            OptimizationStatus.OPTIMAL,
        ]:
            if self.sense == MINIMIZE:
                assert self.objective_bound <= self.objective_value + 1e-10
            else:
                assert self.objective_bound + 1e-10 >= self.objective_value

            for c in self.constrs:
                if c.expr.violation >= self.infeas_tol + self.infeas_tol * 0.1:
                    raise InfeasibleSolution(
                        "Constraint {}:\n{}\n is violated."
                        "Computed violation is {}."
                        "Tolerance for infeasibility is {}."
                        "Solution status is {}.".format(
                            c.name,
                            str(c),
                            c.expr.violation,
                            self.infeas_tol,
                            self.status,
                        )
                    )
            for v in self.vars:
                if v.x <= v.lb - 1e-10 or v.x >= v.ub + 1e-10:
                    raise InfeasibleSolution(
                        "Invalid solution value for "
                        "variable {}={} variable bounds"
                        " are [{}, {}].".format(v.name, v.x, v.lb, v.ub)
                    )
                if v.var_type in [BINARY, INTEGER]:
                    if (
                        round(v.x) - v.x
                    ) >= self.integer_tol + self.integer_tol * 0.1:
                        raise InfeasibleSolution(
                            "Variable {}={} should be integral.".format(
                                v.name, v.x
                            )
                        )


<<<<<<< HEAD
def maximize(objective: Union[LinExpr, Var]) -> LinExpr:
=======
def maximize(expr: Union[LinExpr, Var]) -> LinExpr:
>>>>>>> 7dfa5b9b
    """
    Function that should be used to set the objective function to MAXIMIZE
    a given linear expression (passed as argument).

    Args:
<<<<<<< HEAD
        objective(Union[LinExpr, Var]): linear expression
    """
    if isinstance(objective, Var):
        objective = LinExpr([objective], [1.0])
    objective.sense = MAXIMIZE
    return objective


def minimize(objective: Union[LinExpr, Var]) -> LinExpr:
=======
        expr(Union[LinExpr, Var]): linear expression or variable
    """
    if isinstance(expr, Var):
        return LinExpr([expr], [1], sense=MAXIMIZE)
    expr.sense = MAXIMIZE
    return expr


def minimize(expr: Union[LinExpr, Var]) -> LinExpr:
>>>>>>> 7dfa5b9b
    """
    Function that should be used to set the objective function to MINIMIZE
    a given linear expression (passed as argument).

    Args:
<<<<<<< HEAD
        objective(Union[LinExpr, Var]): linear expression
    """
    if isinstance(objective, Var):
        objective = LinExpr([objective], [1.0])
    objective.sense = MINIMIZE
    return objective
=======
        expr(Union[LinExpr, Var]): linear expression or variable
    """
    if isinstance(expr, Var):
        return LinExpr([expr], [1], sense=MINIMIZE)
    expr.sense = MINIMIZE
    return expr
>>>>>>> 7dfa5b9b


def xsum(terms) -> LinExpr:
    """
    Function that should be used to create a linear expression from a
    summation. While the python function sum() can also be used, this
    function is optimized version for quickly generating the linear
    expression.

    Args:
        terms: set (ideally a list) of terms to be summed
    """
    result = LinExpr()
    for term in terms:
        result.add_term(term)
    return result


# function aliases
quicksum = xsum


def save_mipstart(sol: List[Tuple[Var, float]], file_name: str, obj=0.0):
    f = open(file_name, "w")
    f.write("Feasible solution - objective {}\n".format(obj))
    for i, (var, val) in enumerate(sol):
        f.write("{} {} {} {}\n".format(i, var.name, val, var.obj))
    f.close()


def load_mipstart(file_name: str) -> List[Tuple[str, float]]:
    f = open(file_name, "w")
    result = []
    line = f.next()
    for line in f:
        line = line.rstrip().lstrip().lower()
        line = " ".join(line.split())
        lc = line.split(" ")
        result.append((lc[1], float(lc[2])))
    return result


def read_custom_settings():
    global customCbcLib
    from pathlib import Path

    home = str(Path.home())
    import os

    config_path = os.path.join(home, ".config")
    if os.path.isdir(config_path):
        config_file = os.path.join(config_path, "python-mip")
        if os.path.isfile(config_file):
            f = open(config_file, "r")
            for line in f:
                if "=" in line:
                    cols = line.split("=")
                    if cols[0].strip().lower() == "cbc-library":
                        customCbcLib = (
                            cols[1].lstrip().rstrip().replace('"', "")
                        )


print("Using Python-MIP package version {}".format(VERSION))
customCbcLib = ""
read_custom_settings()

# vim: ts=4 sw=4 et<|MERGE_RESOLUTION|>--- conflicted
+++ resolved
@@ -1282,17 +1282,12 @@
                         )
 
 
-<<<<<<< HEAD
 def maximize(objective: Union[LinExpr, Var]) -> LinExpr:
-=======
-def maximize(expr: Union[LinExpr, Var]) -> LinExpr:
->>>>>>> 7dfa5b9b
     """
     Function that should be used to set the objective function to MAXIMIZE
     a given linear expression (passed as argument).
 
     Args:
-<<<<<<< HEAD
         objective(Union[LinExpr, Var]): linear expression
     """
     if isinstance(objective, Var):
@@ -1302,37 +1297,17 @@
 
 
 def minimize(objective: Union[LinExpr, Var]) -> LinExpr:
-=======
-        expr(Union[LinExpr, Var]): linear expression or variable
-    """
-    if isinstance(expr, Var):
-        return LinExpr([expr], [1], sense=MAXIMIZE)
-    expr.sense = MAXIMIZE
-    return expr
-
-
-def minimize(expr: Union[LinExpr, Var]) -> LinExpr:
->>>>>>> 7dfa5b9b
     """
     Function that should be used to set the objective function to MINIMIZE
     a given linear expression (passed as argument).
 
     Args:
-<<<<<<< HEAD
         objective(Union[LinExpr, Var]): linear expression
     """
     if isinstance(objective, Var):
         objective = LinExpr([objective], [1.0])
     objective.sense = MINIMIZE
     return objective
-=======
-        expr(Union[LinExpr, Var]): linear expression or variable
-    """
-    if isinstance(expr, Var):
-        return LinExpr([expr], [1], sense=MINIMIZE)
-    expr.sense = MINIMIZE
-    return expr
->>>>>>> 7dfa5b9b
 
 
 def xsum(terms) -> LinExpr:
